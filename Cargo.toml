--- conflicted
+++ resolved
@@ -23,12 +23,7 @@
 once_cell = "1.19.0"
 parking_lot = "0.12"
 parquet = { version = "50.0.0", default-features = false }
-<<<<<<< HEAD
-rayon = "1.8.1"
 smallvec = "1.13.2"
-=======
 rayon = "1.10.0"
-smallvec = "1.13.1"
->>>>>>> 1367ef8f
 num_cpus = "1.16.0"
 tracing = "0.1.40"